--- conflicted
+++ resolved
@@ -185,21 +185,13 @@
     """
 
     try:
-<<<<<<< HEAD
         response = requests.get(settings.overpass_endpoint.rstrip('/')+'/status', headers=get_http_headers())
-=======
-        response = requests.get(settings.overpass_endpoint.replace('interpreter', 'status'), headers=get_http_headers())
->>>>>>> e0bb8bc3
         status = response.text.split('\n')[3]
         status_first_token = status.split(' ')[0]
     except Exception:
         # if we cannot reach the status endpoint or parse its output, log an
         # error and return default duration
-<<<<<<< HEAD
         log('Unable to query {}/status'.format(settings.overpass_endpoint.rstrip('/')), level=lg.ERROR)
-=======
-        log('Unable to query %s'%settings.overpass_endpoint.replace('interpreter', 'status'), level=lg.ERROR)
->>>>>>> e0bb8bc3
         return default_duration
 
     try:
@@ -332,11 +324,7 @@
 
     # define the Overpass API URL, then construct a GET-style URL as a string to
     # hash to look up/save to cache
-<<<<<<< HEAD
     url = settings.overpass_endpoint.rstrip('/')+'/interpreter'
-=======
-    url = settings.overpass_endpoint
->>>>>>> e0bb8bc3
     prepared_url = requests.Request('GET', url, params=data).prepare().url
     cached_response_json = get_from_cache(prepared_url)
 
